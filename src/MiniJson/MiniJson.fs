--- conflicted
+++ resolved
@@ -317,9 +317,9 @@
           false
 
     member inline x.tryConsume_Token (tk : string) : bool =
-      let tkl = tk.Length
-      let spos = pos
-      let mutable tpos = 0
+      let tkl           = tk.Length
+      let spos          = pos
+      let mutable tpos  = 0
 
       while tpos < tkl && tk.[tpos] = s.[pos] do
         tpos <- tpos + 1
@@ -370,36 +370,17 @@
         r <- 0.0
         true
       else
-<<<<<<< HEAD
         x.tryParse_UInt (true, &r)
 
     member x.tryParse_Fraction (r : float byref) : bool =
       if x.tryConsume_Char '.' then
         let spos        = pos
-        let mutable uf = 0.0
+        let mutable uf  = 0.0
         if x.tryParse_UInt (true, &uf) then
           r <- (float uf) * (pow10 (spos - pos))
           true
         else
           false
-=======
-        false
-    else
-      true  // Fraction is optional
-
-  let tryParse_Exponent (v : IParseVisitor) (s : string) (pos : byref<int>) (r : byref<int>) : bool =
-    let mutable exp = ' '
-    if tryParse_AnyOf Tokens.Exponent v s &pos &exp then
-      let mutable sign = '+'
-      // Ignore as sign is optional
-      ignore <| tryParse_AnyOf Tokens.Sign v s &pos &sign
-      // TODO: Parsing exponent as float seems unnecessary
-      let mutable uf = 0.0
-      if tryParse_UInt true v s &pos &uf then
-        let inline sign v = if sign = '-' then -v else v
-        r <- sign (int uf)
-        true
->>>>>>> f36215f9
       else
         true  // Fraction is optional
 
