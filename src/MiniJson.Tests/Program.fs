// ----------------------------------------------------------------------------------------------
// Copyright 2015 Mårten Rånge
//
// Licensed under the Apache License, Version 2.0 (the "License");
// you may not use this file except in compliance with the License.
// You may obtain a copy of the License at
//
//     http://www.apache.org/licenses/LICENSE-2.0
//
// Unless required by applicable law or agreed to in writing, software
// distributed under the License is distributed on an "AS IS" BASIS,
// WITHOUT WARRANTIES OR CONDITIONS OF ANY KIND, either express or implied.
// See the License for the specific language governing permissions and
// limitations under the License.
// ----------------------------------------------------------------------------------------------

// ----------------------------------------------------------------------------------------------
open System
open System.Diagnostics
open System.Globalization
open System.IO
open System.Text

open MiniJson
open MiniJson.JsonModule
open MiniJson.DynamicJsonModule
open MiniJson.Tests.Test
open MiniJson.Tests.TestCases
// ----------------------------------------------------------------------------------------------

// ----------------------------------------------------------------------------------------------
let jsonAsString (random : Random) (json : Json) : string =
  let sb = StringBuilder ()

  let inline str (s : string)     = ignore <| sb.Append s
  let inline ch  (c : char)       = ignore <| sb.Append c
  let inline num (f : float)      = ignore <| sb.AppendFormat (CultureInfo.InvariantCulture, "{0}", f)
  let ws ()                       =
    let e = random.Next(-1,3)
    for i = 0 to e do
      match random.Next(0,6) with
      | 0 -> ch '\n'
      | 1 -> ch '\r'
      | 2 -> ch '\t'
      | _ -> ch ' '

  let estr (s : string) =
    ch '"'
    let e = s.Length - 1
    for i = 0 to e do
      match s.[i] with
      | '\"'  -> str @"\"""
      | '\\'  -> str @"\\"
      | '/'   -> str @"\/"
      | '\b'  -> str @"\b"
      | '\f'  -> str @"\f"
      | '\n'  -> str @"\n"
      | '\r'  -> str @"\r"
      | '\t'  -> str @"\t"
      | c     -> ch c
    ch '"'

  let values b e (vs : 'T array) (a : 'T -> unit) =
    ch b
    ws ()
    let ee = vs.Length - 1
    for i = 0 to ee do
      let v = vs.[i]
      a v
      if i < ee then
        ch ','
        ws ()
    ch e
    ws ()

  let rec impl j =
    match j with
    | JsonNull          -> str "null"               ; ws ()
    | JsonBoolean true  -> str "true"               ; ws ()
    | JsonBoolean false -> str "false"              ; ws ()
    | JsonNumber n      -> num n                    ; ws ()
    | JsonString s      -> estr s                   ; ws ()
    | JsonArray vs      -> values '[' ']' vs impl   ; ws ()
    | JsonObject ms     -> values '{' '}' ms implkv ; ws ()
  and implkv (k,v) =
    estr k
    ws ()
    ch ':'
    ws ()
    impl v

  ws ()
  impl json

  sb.ToString ()
// ----------------------------------------------------------------------------------------------

// ----------------------------------------------------------------------------------------------
let randomizeJson (n : int) (random : Random) : Json =
  let randomizeRawString  (n : int) : string =
    String (Array.init (random.Next (3, 10)) (fun _ -> char (random.Next(65,65+25))))

  let randomizeNull       (n : int) : Json = JsonNull
  let randomizeBool       (n : int) : Json = JsonBoolean (random.Next (0,2) = 1)
  let randomizeNumber     (n : int) : Json = JsonNumber (random.NextDouble () * 100000.)
  let randomizeNumber     (n : int) : Json = JsonNumber 1.
  let randomizeString     (n : int) : Json = JsonString (randomizeRawString (n - 1))
  let rec randomizeArray  (n : int) : Json =
    let vs = Array.init (random.Next (0, 5)) (fun _ -> randomize (n - 1))
    JsonArray vs
  and randomizeObject     (n : int) : Json =
    let ms = Array.init (random.Next (0, 5)) (fun _ -> randomizeRawString (n - 1), randomize (n - 1))
    JsonObject ms
  and randomize           (n : int) : Json =
    if n = 0 then randomizeNumber n
    else
      match random.Next(0,12) with
      | 0 | 1     -> randomizeNull n
      | 2 | 3     -> randomizeBool n
      | 4 | 5 | 6 -> randomizeNumber n
      | 7 | 8 | 9 -> randomizeString n
      | 10        -> randomizeArray n
      | _         -> randomizeObject n

  match random.Next(0,2) with
  | 0         -> randomizeArray n
  | _         -> randomizeObject n
// ----------------------------------------------------------------------------------------------

// ----------------------------------------------------------------------------------------------
let compareParsers
  (referenceParser  : string -> ParseResult   )
  (positive         : bool                    )
  (name             : string                  )
  (testCase         : string                  )
  (postProcess      : Json -> Json -> unit    ) : unit =
  let expected  = referenceParser testCase
  let actual    = parse false testCase

  match expected, actual with
  | Success e     , Success a     ->
    check_eq true  positive  name
    if test_eq e a name then postProcess e a
  | Failure (_,e) , Failure (_,a) ->
    check_eq false positive  name
    check_eq e     a         name
  | _             , _             ->
    test_failuref "Parsing mismatch '%s', expected:%A, actual: %A" name expected actual
// ----------------------------------------------------------------------------------------------

// ----------------------------------------------------------------------------------------------
let random = Random 19740531
let generatedTestCases = Array.init 1000 <| fun i ->
  randomizeJson 10 random |> fun json -> true, sprintf "Generated: %d" i,toString false json
// ----------------------------------------------------------------------------------------------

// ----------------------------------------------------------------------------------------------
let runFunctionalTestCases
  (category       : string                                                      )
  (parserComparer : bool -> string -> string -> (Json -> Json ->  unit) -> unit )
  (testCases      : (bool*string*string) []                                     )
  (dumper         : string -> unit                                              ) : unit =
  let noAction _ _ = ()

  for positive, name, testCase in testCases do
    dumper <| sprintf "---==> %s <==---" category
    dumper name
    dumper (if positive then "positive" else "negative")
    dumper testCase

    parserComparer positive name testCase <| fun e a ->
      let unindented  = toString false e
      let indented    = toString true e
      let dumped      = jsonAsString random e

      dumper unindented
      dumper indented
      dumper dumped

      parserComparer positive name unindented noAction
      parserComparer positive name indented   noAction
      parserComparer positive name dumped     noAction
// ----------------------------------------------------------------------------------------------

// ----------------------------------------------------------------------------------------------
let functionalTestCases (dumper : string -> unit) =
  let testCases = Array.concat [|positiveTestCases; negativeTestCases; sampleTestCases; generatedTestCases|]

  infof "Running %d functional testcases (REFERENCE)..." testCases.Length

  runFunctionalTestCases
    "FUNCTIONAL TEST (REFERENCE)"
    (compareParsers ReferenceJsonModule.parse)
    testCases
    dumper
// ----------------------------------------------------------------------------------------------

// ----------------------------------------------------------------------------------------------
let filterForJsonNet (_,name,_) =
  match name with
  | "Sample: Dates.json"                  -> false  // JSON.NET parses dates, MiniJson doesn't (as JSON has no concept of Dates)
  | "Sample: GitHub.json"                 -> false  // JSON.NET fails to parse GitHub.Json (valid according to http://jsonlint.com)
  | "Sample: optionals.json"              -> false  // JSON.NET fails to parse optionals.Json (valid according to http://jsonlint.com)
  | _ when name.StartsWith ("Negative: ") -> false  // JSON.NET is more relaxed when parsing therefore negative testcases can't be compared
  | _ -> true
// ----------------------------------------------------------------------------------------------

// ----------------------------------------------------------------------------------------------
let functionalJsonNetTestCases (dumper : string -> unit) =
  let testCases =
    Array.concat [|positiveTestCases; negativeTestCases; sampleTestCases; generatedTestCases |]
    |> Array.filter filterForJsonNet

  infof "Running %d functional testcases (JSON.NET)..." testCases.Length

  runFunctionalTestCases
    "FUNCTIONAL TEST (JSON.NET)"
    (compareParsers MiniJson.Tests.JsonNet.parse)
    testCases
    dumper
// ----------------------------------------------------------------------------------------------

// ----------------------------------------------------------------------------------------------
let filterForFSharpData (_,name,_) =
  match name with
  | "Sample: optionals.json"              -> false  // FSharp.Data difference with MiniJson most likely due to Date/Float parsing, TODO: investigate
  | _ when name.StartsWith ("Negative: ") -> false  // FSharp.Data is more relaxed when parsing therefore negative testcases can't be compared
  | _ -> true
// ----------------------------------------------------------------------------------------------

// ----------------------------------------------------------------------------------------------
let functionalFSharpDataTestCases (dumper : string -> unit) =
  let testCases =
    Array.concat [|positiveTestCases; negativeTestCases; sampleTestCases; generatedTestCases |]
    |> Array.filter filterForFSharpData

  infof "Running %d functional testcases (FSHARP.DATA)..." testCases.Length

  runFunctionalTestCases
    "FUNCTIONAL TEST (FSHARP.DATA)"
    (compareParsers MiniJson.Tests.FSharpData.parse)
    testCases
    dumper
// ----------------------------------------------------------------------------------------------

// ----------------------------------------------------------------------------------------------
let filterForPerformance (_,name : string ,tc : string) =
  match name with
  | _ when name.StartsWith ("Negative: ") -> false  // Negative test cases aren't tested for performance
  | "Sample: contacts.json"               -> false  // contacts.json doesn't have enough complexity
  | _ -> tc.Length > 500                            // Allow all other JSON documents bigger than 500 char
// ----------------------------------------------------------------------------------------------

// ----------------------------------------------------------------------------------------------
type PerformanceData = string*int*int*int*int*int64

let collectPerformanceData
  (category       : string                  )
  (parser         : string -> ParseResult   )
  (iterations     : int                     )
  (testCases      : (bool*string*string) [] )
  (dumper         : string -> unit          ) : PerformanceData [] =

  infof "Collecting performance data for %d testcases (%s)..." testCases.Length category

  let sw = Stopwatch ()

  let timeIt n (a : unit -> 'T) : int64*int*int*int*'T =
    sw.Reset ()

    let result = a ()

    GC.Collect (2, GCCollectionMode.Forced, true)

    let b0  = GC.CollectionCount 0
    let b1  = GC.CollectionCount 1
    let b2  = GC.CollectionCount 2

    sw.Start ()

    for i = 1 to n do
      ignore <| a ()

    sw.Stop ()

    let e0  = GC.CollectionCount 0
    let e1  = GC.CollectionCount 1
    let e2  = GC.CollectionCount 2


    sw.ElapsedMilliseconds, e0 - b0, e1 - b1, e2 - b2, result

  [|
    for positive, name, testCase in testCases do
      dumper <| sprintf "---==> PERFORMANCE (%s) <==---" category
      dumper name
      dumper (if positive then "positive" else "negative")
      dumper testCase

      let time, cc0, cc1, cc2 , _ = timeIt iterations (fun _ -> parser testCase)

      dumper <| sprintf "Iterations: %d, cc0: %d, cc1: %d, cc2: %d, time: %d ms" iterations cc0 cc1 cc2 time
      yield name, iterations, cc0, cc1, cc2, time
  |]
// ----------------------------------------------------------------------------------------------

// ----------------------------------------------------------------------------------------------
let performanceRatio v = max 10.0 v
// ----------------------------------------------------------------------------------------------

// ----------------------------------------------------------------------------------------------
let performanceTestCases (dumper : string -> unit) =
  let allTtestCases =
    Array.concat [|positiveTestCases; negativeTestCases; sampleTestCases; generatedTestCases |]

  let miniJsonData =
    let testCases =
      allTtestCases
      |> Array.filter filterForPerformance

    collectPerformanceData
      "MINIJSON"
      (parse false)
      1000
      testCases
      dumper

<<<<<<< HEAD
  let expectedRatio v = max 10.0 v
=======
  let expectedRatio v = max 1.0 v
>>>>>>> 51df5a40

  let compareResults
    (name             : string            )
    (performanceRatio : float             )
    (data             : PerformanceData[] ) =
    infof "Comparing performance data between MINIJSON and %s" name

    dumper <| sprintf "---==> PERFORMANCE COMPARISON (MINIJSON - %s) <==---" name

    for testCase0, iterations0, cc00, cc10, cc20, time0 in miniJsonData do
      match data |> Array.tryFind (fun (testCase1, _, _, _, _, _) -> testCase0 = testCase1) with
      | None -> ()
      | Some (_, iterations1, cc01, cc11, cc21, time1) ->
        let adjustedTime0   = float time0 / float iterations0
        let adjustedTime1   = float time1 / float iterations1

        let ratio           = adjustedTime1 / adjustedTime0

        dumper <| sprintf
          "TestCase: %s - cc0: %d,%d, cc1: %d,%d, cc2: %d,%d, time: %d,%d ms"
          testCase0
          cc00  cc01
          cc10  cc11
          cc20  cc21
          time0 time1

        check_lt (expectedRatio performanceRatio)   ratio         testCase0
        check_gt adjustedTime1                      adjustedTime0 testCase0

  let referenceData =
    let testCases =
      allTtestCases
      |> Array.filter filterForPerformance

    collectPerformanceData
      "REFERENCE"
      ReferenceJsonModule.parse
      200
      testCases
      dumper

<<<<<<< HEAD
  compareResults "REFERENCE" 4.0 referenceData
=======
  compareResults "REFERENCE" 3.5 referenceData
>>>>>>> 51df5a40

  let jsonNetData =
    let testCases =
      allTtestCases
      |> Array.filter filterForJsonNet
      |> Array.filter filterForPerformance

    collectPerformanceData
      "JSON.NET"
      MiniJson.Tests.JsonNet.parse
      1000
      testCases
      dumper

  compareResults "JSON.NET" 1.1 jsonNetData

  let fsharpDataData =
    let testCases =
      allTtestCases
      |> Array.filter filterForFSharpData
      |> Array.filter filterForPerformance

    collectPerformanceData
      "FSHARP.DATA"
      MiniJson.Tests.FSharpData.dummyParse
      1000
      testCases
      dumper

  compareResults "FSHARP.DATA" 1.5 fsharpDataData
// ----------------------------------------------------------------------------------------------

// ----------------------------------------------------------------------------------------------
let errorReportingTestCases (dumper : string -> unit) =
  let testCases = Array.zip negativeTestCases errorReportingOracles

  infof "Running %d error reporting testcases..." testCases.Length

  for (positive, name, testCase), expected in testCases do
    dumper "---==> ERROR REPORTING <==---"
    dumper name
    dumper (if positive then "positive" else "negative")
    dumper testCase
    match parse true testCase with
    | Success v           -> test_failuref "Parsing expected to fail for '%s' : %A" name v
    | Failure (actual, _)  ->
      check_eq expected actual name
// ----------------------------------------------------------------------------------------------

// ----------------------------------------------------------------------------------------------
let toStringTestCases (dumper : string -> unit) =
  let testCases = Array.zip3 positiveTestCases noIndentOracles withIndentOracles

  infof "Running %d toString testcases..." testCases.Length

  for (positive, name, testCase), noIndentOracle ,withIndentOracle in testCases do
    dumper "---==> TO STRING <==---"
    dumper name
    dumper (if positive then "positive" else "negative")
    dumper testCase
    match parse false testCase with
    | Success v       ->
      check_eq noIndentOracle   (v.ToString ()    ) name
      check_eq noIndentOracle   (toString false v ) name
      check_eq withIndentOracle (toString true v  ) name

    | Failure (_, _)  ->
      test_failuref "Parsing expected to succeed for '%s'" name
// ----------------------------------------------------------------------------------------------

// ----------------------------------------------------------------------------------------------
let scalarToStringTestCases (dumper : string -> unit) =
  infof "Running Scalar ToString testcases..."

  // Tests that toString on scalar values (like null) generate valid JSON documents

  let testCases =
    [|
      JsonNull            , """[null]"""
      JsonBoolean false   , """[false]"""
      JsonBoolean true    , """[true]"""
      JsonNumber  123.    , """[123]"""
      JsonString  "Hello" , """["Hello"]"""
    |]

  for testCase, expected in testCases do
    check_eq expected (toString false testCase) expected

// ----------------------------------------------------------------------------------------------
let pathTestCases (dumper : string -> unit) =
  infof "Running Dynamic JSON testcases..."

  let test_scalar e a =
    match e,a with
    | ScalarNull        _     , ScalarNull        _                 -> true
    | ScalarBoolean     (_,a) , ScalarBoolean     (_,b) when a = b  -> true
    | ScalarNumber      (_,a) , ScalarNumber      (_,b) when a = b  -> true
    | ScalarString      (_,a) , ScalarString      (_,b) when a = b  -> true
    | ScalarNotScalar   _     , ScalarNotScalar   _                 -> true
    | ScalarInvalidPath _     , ScalarInvalidPath _                 -> true
    | _                       , _                                   ->
      errorf "TEST_SCALAR: %A equiv %A" e a
      false

  let check_scalar e a = ignore <| test_scalar e a

  let jsonArray =
    JsonArray
      [|
        JsonNull
        JsonBoolean true
        JsonNumber  0.
        JsonString  "Hello"
      |]

  let jsonObject =
    JsonObject
      [|
        "Null"    , JsonNull
        "Boolean" , JsonBoolean false
        "Number"  , JsonNumber  123.
        "String"  , JsonString  "There"
        "Array"   , jsonArray
      |]

  let rootObject =
    JsonObject
      [|
        "Object"    , jsonObject
        "Array"     , jsonArray
      |]


  let defaultPath       = JsonNull, []
  let defaultNull       = ScalarNull defaultPath
  let defaultBoolean  v = ScalarBoolean (defaultPath, v)
  let defaultNumber   v = ScalarNumber  (defaultPath, v)
  let defaultString   v = ScalarString  (defaultPath, v)

  let path = rootObject.Query

  check_scalar (defaultNull           ) (!!path?Object?Null         )
  check_scalar (defaultBoolean false  ) (!!path?Object?Boolean      )
  check_scalar (defaultNumber  123.   ) (!!path?Object?Number       )
  check_scalar (defaultString  "There") (!!path?Object?String       )

  check_scalar (defaultNull           ) (!!path?Object?Array    .[0])
  check_scalar (defaultBoolean true   ) (!!path?Object?Array    .[1])
  check_scalar (defaultNumber  0.     ) (!!path?Object?Array    .[2])
  check_scalar (defaultString  "Hello") (!!path?Object?Array    .[3])

  check_scalar (defaultNull           ) (!!path?Array .[0]          )
  check_scalar (defaultBoolean true   ) (!!path?Array .[1]          )
  check_scalar (defaultNumber  0.     ) (!!path?Array .[2]          )
  check_scalar (defaultString  "Hello") (!!path?Array .[3]          )

  check_eq false    path                .HasValue "HasValue: path"
  check_eq false    path?Object?Null    .HasValue "HasValue: path?Object?Null"
  check_eq true     path?Object?Boolean .HasValue "HasValue: path?Object?Boolean"
  check_eq true     path?Object?Number  .HasValue "HasValue: path?Object?Number"
  check_eq true     path?Object?String  .HasValue "HasValue: path?Object?String"
  check_eq false    path?Object?Invalid .HasValue "HasValue: path?Object?Invalid"
  check_eq false    path?Missing?Invalid.HasValue "HasValue: path?Missing?Invalid"

  check_eq false    path                .AsBool   "AsBool: path"
  check_eq false    path?Object?Null    .AsBool   "AsBool: path?Object?Null"
  check_eq false    path?Object?Boolean .AsBool   "AsBool: path?Object?Boolean"
  check_eq true     path?Object?Number  .AsBool   "AsBool: path?Object?Number"
  check_eq true     path?Object?String  .AsBool   "AsBool: path?Object?String"
  check_eq false    path?Object?Invalid .AsBool   "AsBool: path?Object?Invalid"
  check_eq false    path?Missing?Invalid.AsBool   "AsBool: path?Missing?Invalid"

  check_eq 0.       path                .AsFloat  "AsFloat: path"
  check_eq 0.       path?Object?Null    .AsFloat  "AsFloat: path?Object?Null"
  check_eq 0.       path?Object?Boolean .AsFloat  "AsFloat: path?Object?Boolean"
  check_eq 123.     path?Object?Number  .AsFloat  "AsFloat: path?Object?Number"
  check_eq 0.       path?Object?String  .AsFloat  "AsFloat: path?Object?String"
  check_eq 0.       path?Object?Invalid .AsFloat  "AsFloat: path?Object?Invalid"
  check_eq 0.       path?Missing?Invalid.AsFloat  "AsFloat: path?Missing?Invalid"

  check_eq ""       path                .AsString "AsString: path"
  check_eq ""       path?Object?Null    .AsString "AsString: path?Object?Null"
  check_eq "false"  path?Object?Boolean .AsString "AsString: path?Object?Boolean"
  check_eq "123"    path?Object?Number  .AsString "AsString: path?Object?Number"
  check_eq "There"  path?Object?String  .AsString "AsString: path?Object?String"
  check_eq ""       path?Object?Invalid .AsString "AsString: path?Object?Invalid"
  check_eq ""       path?Missing?Invalid.AsString "AsString: path?Missing?Invalid"

  let eRoot         = "NotScalar: root"
  let eInvalid      = "InvalidPath: root.Object!Invalid"
  let eMissing      = "InvalidPath: root!Missing!Invalid"

  check_eq eRoot    path                  .AsExpandedString     "AsExpandedString: path"
  check_eq "null"   path?Object?Null      .AsExpandedString     "AsExpandedString: path?Object?Null"
  check_eq "false"  path?Object?Boolean   .AsExpandedString     "AsExpandedString: path?Object?Boolean"
  check_eq "123"    path?Object?Number    .AsExpandedString     "AsExpandedString: path?Object?Number"
  check_eq "There"  path?Object?String    .AsExpandedString     "AsExpandedString: path?Object?String"
  check_eq eInvalid path?Object?Invalid   .AsExpandedString     "AsExpandedString: path?Object?Invalid"
  check_eq eMissing path?Missing?Invalid  .AsExpandedString     "AsExpandedString: path?Missing?Invalid"

  check_eq -1.      (path                 .ConvertToFloat -1.)  "ConvertToFloat: path"
  check_eq 0.       (path?Object?Null     .ConvertToFloat -1.)  "ConvertToFloat: path?Object?Null"
  check_eq 0.       (path?Object?Boolean  .ConvertToFloat -1.)  "ConvertToFloat: path?Object?Boolean"
  check_eq 123.     (path?Object?Number   .ConvertToFloat -1.)  "ConvertToFloat: path?Object?Number"
  check_eq -1.      (path?Object?String   .ConvertToFloat -1.)  "ConvertToFloat: path?Object?String"
  check_eq -1.      (path?Object?Invalid  .ConvertToFloat -1.)  "ConvertToFloat: path?Object?Invalid"
  check_eq -1.      (path?Missing?Invalid .ConvertToFloat -1.)  "ConvertToFloat: path?Missing?Invalid"


  let eLongPath = "InvalidPath: root.Object.Array.[0]!Invalid![100]!Missing"
  let aLongPath = path?Object?Array.[0]?Invalid.[100]?Missing.AsExpandedString

  check_eq eLongPath aLongPath "Long path"

// ----------------------------------------------------------------------------------------------

// ----------------------------------------------------------------------------------------------
[<EntryPoint>]
let main argv =
  try
    highlight "Starting JSON testcases..."

    Environment.CurrentDirectory <- AppDomain.CurrentDomain.BaseDirectory

#if !DUMP_JSON
    let dumper _            = ()
#else
    use dump = File.CreateText "dump.txt"
    let dumper (s : string) = dump.WriteLine s
#endif

    functionalTestCases             dumper
    functionalJsonNetTestCases      dumper
    functionalFSharpDataTestCases   dumper
    toStringTestCases               dumper
    errorReportingTestCases         dumper
    scalarToStringTestCases         dumper
    pathTestCases                   dumper
#if !DEBUG
    performanceTestCases            dumper
#endif

  with
  | ex -> errorf "EXCEPTION: %s" ex.Message

  if errors = 0 then
    success "No errors detected"
    0
  else
    errorf "Detected %d error(s)" errors
    9999
// ----------------------------------------------------------------------------------------------<|MERGE_RESOLUTION|>--- conflicted
+++ resolved
@@ -325,11 +325,7 @@
       testCases
       dumper
 
-<<<<<<< HEAD
-  let expectedRatio v = max 10.0 v
-=======
   let expectedRatio v = max 1.0 v
->>>>>>> 51df5a40
 
   let compareResults
     (name             : string            )
@@ -371,11 +367,7 @@
       testCases
       dumper
 
-<<<<<<< HEAD
-  compareResults "REFERENCE" 4.0 referenceData
-=======
   compareResults "REFERENCE" 3.5 referenceData
->>>>>>> 51df5a40
 
   let jsonNetData =
     let testCases =
